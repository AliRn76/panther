--- conflicted
+++ resolved
@@ -18,11 +18,9 @@
         'pymongo~=4.4',
         'bpython~=0.24',
         'ruff~=0.1.9',
-<<<<<<< HEAD
         'python-jose~=3.3',
-=======
         'websockets~=12.0',
->>>>>>> b85ceff4
+        'cryptography~=41.0',
     ],
 }
 
