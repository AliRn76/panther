import re
import sys

from setuptools import setup


def panther_version() -> str:
    with open('panther/__init__.py') as f:
        return re.search("__version__ = ['\"]([^'\"]+)['\"]", f.read()).group(1)


VERSION = panther_version()
with open('README.md', encoding='utf-8') as file:
    DESCRIPTION = file.read()

INSTALL_REQUIRES = [
    'pantherdb~=2.1.1',
    'pydantic~=2.10.6',
    'rich~=13.9.4',
    'uvicorn~=0.34.0',
    'pytz~=2025.2',
    'Jinja2~=3.1',
    'faker',  # Temporary
]
if sys.version_info <= (3, 12):
    INSTALL_REQUIRES.append('httptools~=0.6.4')

EXTRAS_REQUIRE = {
    'full': [
        'redis==5.2.1',
        'motor~=3.7.0',
        'ipython~=9.0.2',
        'python-jose~=3.4.0',
        'ruff~=0.11.2',
        'websockets~=15.0.1',
        'cryptography~=44.0.2',
        'watchfiles~=1.0.4',
    ],
    'dev': [
        'ruff~=0.11.2',
        'pytest~=8.3.5'
    ]
}

setup(
    name='panther',
    version=VERSION,
    python_requires='>=3.10',
    author='Ali RajabNezhad',
    author_email='alirn76@yahoo.com',
    url='https://github.com/alirn76/panther',
    description='Fast & Friendly, Web Framework For Building Async APIs',
    long_description=DESCRIPTION,
    long_description_content_type='text/markdown',
    include_package_data=True,
    license='BSD-3-Clause license',
    classifiers=[
        'Operating System :: OS Independent',
        'Programming Language :: Python :: 3.10',
        'Programming Language :: Python :: 3.11',
        'Programming Language :: Python :: 3.12',
        'Programming Language :: Python :: 3.13',
    ],
    entry_points={
        'console_scripts': ['panther=panther.cli.main:start'],
    },
    package_data={
<<<<<<< HEAD
        'panther': ['cli/*', 'panel/templates/*'],
=======
        'panther': ['cli/*', 'openapi/templates/*'],
>>>>>>> 02cedc6e
    },
    install_requires=INSTALL_REQUIRES,
    extras_require=EXTRAS_REQUIRE,
)<|MERGE_RESOLUTION|>--- conflicted
+++ resolved
@@ -20,7 +20,6 @@
     'uvicorn~=0.34.0',
     'pytz~=2025.2',
     'Jinja2~=3.1',
-    'faker',  # Temporary
 ]
 if sys.version_info <= (3, 12):
     INSTALL_REQUIRES.append('httptools~=0.6.4')
@@ -65,11 +64,7 @@
         'console_scripts': ['panther=panther.cli.main:start'],
     },
     package_data={
-<<<<<<< HEAD
-        'panther': ['cli/*', 'panel/templates/*'],
-=======
-        'panther': ['cli/*', 'openapi/templates/*'],
->>>>>>> 02cedc6e
+        'panther': ['cli/*', 'panel/templates/*', 'openapi/templates/*'],
     },
     install_requires=INSTALL_REQUIRES,
     extras_require=EXTRAS_REQUIRE,
