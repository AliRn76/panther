<<<<<<< HEAD
### 5.0.0
- Support Different `Middlewares` Per API
- Change `path` arg to `name` in `TemplateResponse()`
- Change `new_password` arg to `password` in `BaseUser.check_password()`
- New Style of Middleware declaration [[Documentation]](https://pantherpy.github.io/middlewares)
- Deprecated:
  - `output_model` in `API` and `GenericAPI`
=======
### 4.3.7
- Improve MultiPart-FormData Regex
>>>>>>> 0ec5cebd

### 4.3.6
- Support middleware class in MIDDLEWARES

### 4.3.4
- Cache Response Headers

### 4.3.4
- Fix an issue on TemplateResponse when TEMPLATES_DIR is '.'

### 4.3.3
- Fix not provided context in TemplateResponse

### 4.3.2
- Support `Python 3.13` 

### 4.3.0
- Support `Jinja2 Template Engine` 

### 4.2.0
- Support `OPTIONS` method

### 4.1.3
- Add `reload()` method to queries
- Add `get_input_model()` & `get_output_model()` to `GenericAPI`
- Support `per_delete()` & `post_delete()` in `DeleteAPI` 
- Support mongodb operators in `update(`) & `update_one()`

### 4.1.2
- Fix some issues for `Windows`

### 4.1.1
- Fix an issue in `Response.prepare_data()` when `data` is `Cursor`
- Split `paginate` and `template` in `Pagination`

### 4.1.0
- Support `prepare_response` in `Serializers`
- Rename `objects()` to `cursor()`

### 4.0.1
- Fix an issue in `startup` lifespan

### 4.0.0
- Move `database` and `redis` connections from `MIDDLEWARES` to their own block, `DATABASE` and `REDIS`
- Make `Database` queries `async`
- Make `Redis` queries `async`
- Add `StreamingResponse`
- Add `generics` API classes
- Add `login()` & `logout()` to `JWTAuthentication` and used it in `BaseUser`
- Support `Authentication` & `Authorization` in `Websocket`
- Rename all exceptions suffix from `Exception` to `Error` (https://peps.python.org/pep-0008/#exception-names)
- Support `pantherdb 2.0.0` (`Cursor` Added)
- Remove `watchfiles` from required dependencies
- Support `exclude` and `optional_fields` in `ModelSerializer`
- Minor Improvements

### 3.9.0
- Change the style of `ModelSerializer` usage 

### 3.8.2
- Add `content-type = application/json` header in raise response of `__call__` 

### 3.8.1
- Fix an issue in `_create_pantherdb_session()`

### 3.8.0
- Handle WebSocket connections when we have multiple workers with `multiprocessing.Manager`

### 3.7.0
- Add `ModelSerializer`

### 3.6.0
- Use `observable` pattern for loading database middleware and inheritance of the `Query` class
- Remove `IDType` from the `Model`
- Change `encrypt_password()` method, now uses `scrypt` + `md5` 

### 3.5.1
- Set default behavior of `GenericWebsocket.connect` to ignore the connection (`reject`)

### 3.5.0
- Add `WebsocketTestClient`

### 3.4.0
- Support `WebsocketMiddleware`

### 3.3.2
- Add `content-length` to response header

### 3.3.1
- Check `ruff` installation on startup
- Fix an issue in `routing`

### 3.3.0
- Add Auto Reformat Code

### 3.2.4
- Add all() query
- Add tests for `pantherdb`, `load_configs()`, `status.py`, `Panel`, `multipart`, `request headers`
- Refactor `Headers()` class
- Check `uvloop` installation on `Panther init`
- Minor Improvement

### 3.2.1
- Move `Startup` to `__call__`

### 3.2.0
- Support `Startup` & `Shutdown` Events

### 3.1.5
- Support `Websocket` in the `monitoring` 
- Refactor `collect_all_models()`

### 3.1.4
- Check ws redis connection on the `init`
- Refactor `Monitoring` class and usage
- Improve `logging` config
- Check database connection before query

### 3.1.3
- Add `Image` base class 
- Add `size` to `File` base class
- Improve the way of loading `configs` in `single-file` structure
- Improve `background_tasks.py`, `generate_ws_connection_id()`
- `bpython` removed from being the default python shell
- Improve `load_middlewares()` error handling 
- Print `configs` on the `run`
- Add `requirements.txt` for development 
- Update `roadmap.jpg`, `README.md`
 
### 3.1.2
- Add new methods to `BackgroundTask`
  - `every_seconds()`
  - `every_minutes()`
  - `every_hours()`
  - `every_days()`
  - `every_weeks()`
  - `at()`

### 3.1.1
- Upgrade `PantherDB` version
- Add `first()`, `last()` queries

### 3.1.0
- Add `BackgroundTasks`

### 3.0.3
- Add `find_one_or_raise` query
- Add `last_login` to `BaseUser`
- Add `refresh_life_time` to `JWTConfig`
- Add `encode_refresh_token()` to `JWTAuthentication`
- Add `encrypt_password()`
- Handle `PantherException`
- Handle `RedisConnection` without `connection_pool`

### 3.0.2
- Added 'utf-8' encoding while opening the file "README.md" in setup.py
- Fixed panther shell not working issue in windows.
- Added a condition to raise error if no argument is passed to panther command in cli.

### 3.0.1
- Assume content-type is 'application/json' if it was empty
- Fix an issue on creating instance of model when query is done

### 3.0.0
- Support **Websocket**
- Implement **Built-in TestClient**
- Support Single-File Structure
- Support `bytes` as `Response.data`
- Add `methods` to `API()`
- Change `Request.pure_data` to `Request.data`
- Change `Request.data` to `Request.validated_data`
- Change `panther.middlewares.db.Middleware` to `panther.middlewares.db.DatabaseMiddleware`
- Change `panther.middlewares.redis.Middleware` to `panther.middlewares.redis.RedisMiddleware`
- Fix `panther run` command
- Minor Improvement

### 2.4.2
- Don't log content-type when it's not supported

### 2.4.1
- Fix an issue in collect_all_models() in Windows

### 2.4.0
- Handle Complex Multipart-FormData

### 2.3.3
- Fix a bug in response headers

### 2.3.2
- Fix a bug in Template

### 2.3.1
- Handle PlainTextResponse
- Handle Custom Header in Response
- Change the way of accepting 'URLs' in configs (relative -> dotted)
- Fix an issue in collect_all_models()

### 2.3.0
- Handle HTMLResponse

### 2.2.0
- Supporting File 

### 2.1.6
- Fix validation errors on nested inputs

### 2.1.5
- Fix response of nested Models in _panel/<index>/

### 2.1.4
- Add access-control-allow-origin to response header

### 2.1.3
- Upgrade greenlet version in requirements for python3.12

### 2.1.2
- Add ruff.toml
- Add Coverage to workflows
- Fix a bug for running in Windows

### 2.1.1
- Fix a bug in main.py imports

### 2.1.0
- Support Sync APIs

### 2.0.0
- Supporting class-base APIs

### 1.7.20
- Fix an issue in find_endpoint()

### 1.7.19
- Fix an issue in routing
- Fix an issue on return complex dict Response

### 1.7.18
- Remove uvloop from requirements for now (we had issue in windows)

### 1.7.16
- Trying to fix requirements for windows
- Minor improvement in BaseMongoDBQuery

### 1.7.15
- Fix an issue in handling form-data

### 1.7.14
- Add Cache and Throttling doc to FirstCrud
- Fix an issue in BasePantherDBQuery._merge() 

### 1.7.13
- Hotfix validation of _id in Model()

### 1.7.12
- Fix a bug in routing

### 1.7.11
- Fix an issue in template

### 1.7.10
- Fix a bug in `collect_urls` and rename it to `flatten_urls`
- Add General Tests
- Compatible with python3.10 (Not Tested)
- Working on docs

### 1.7.9
- Working on doc

### 1.7.8
- Fix a bug
- Update docs

### 1.7.8
- Fix a bug
- Update docs

### 1.7.7
- Fix a bug
 
### 1.7.5
- Change the way of raising exception in JWTAuthentication
- Rename User model to BaseUser
- Fix template
 
### 1.7.4
- Crop Logo

### 1.7.3
- Add Throttling Doc
- Fix some issue in Doc

### 1.7.2
- Add Throttling to example
- Customize install_requires in setup.py
- Improve monitoring cli command

### 1.7.1
- Rename db BaseModel to Model 
- Add more docs

### 1.7.0
- Add Throttling

### 1.6.1
- Add AdminPermission

### 1.6.0
- Handle Permissions

### 1.5.2
- Improve Response data serialization
- Fix a bug in JWTAuthentication

### 1.5.1
- Fix error messages

### 1.5.0
- Refactor Mongodb ODM
- Minor Improvement

### 1.4.0
- Add QUERY_LOG

### 1.3.2
- Add Uvicorn to the setup requirements
- Update Readme

### 1.3.1
- Fix a bug in project creation template
- Fix a bug in caching

### 1.3.0
- Add PantherDB to Panther
- Remove tinydb

### 1.2.7
- Fix a bug while using tinydb

### 1.2.6
- Update Readme

### 1.2.5
- Fix install_requires issue
- Add benchmarks to docs

### 1.2.4
- Remove Uvicorn From install_requires
- Working on Docs

### 1.2.3
- Fix URL Routing

### 1.2.1
- Path Variable Handled Successfully

### 1.2.0
- Read multipart/form-data with Regex

### 1.1.9
- Refactoring code style with ruff 
- Add asyncio.TaskGroup() 

### 1.1.8
- Refactor cli run command 

### 1.1.7
- Add benchmark pictures to doc 

### 1.1.5
- Clean Readme
- Clean main.py 

### 1.1.4
- Update Readme 

### 1.1.3
- Fix a query in TinyDB 

### 1.1.2
- Add delete_many query to TinyDB 

### 1.1.1
- Add TinyDB

### 1.1.0
- Debug the Template 

### 1.0.9
- Handle string exceptions (raise them as detail: error) 
- Little debug on MongoQueries

### 1.0.7
- Working on queries
- Fix a bug in query methods 

### 1.0.6
- Update the Template 

### 1.0.4
- Debug template 

### 1.0.2
- Add global config
- Split the BaseModels
- Worked on MongoQuery
- Set Mongo as default database while creating project 
- Minor Improvement

### 1.0.1
- Add alembic To Project 

### 1.0.
- Refactor & Complete the CLI 

### 0.1.9
-  Fix install_requires

### 0.1.8
- Update Readme

### 0.1.7
- Update Readme

### 0.1.6
- Handle Most Types as Data in Response

### 0.1.4
- Working On DB Connection 

### 0.0.1
- Make It Ready For PyPI 
<|MERGE_RESOLUTION|>--- conflicted
+++ resolved
@@ -1,4 +1,3 @@
-<<<<<<< HEAD
 ### 5.0.0
 - Support Different `Middlewares` Per API
 - Change `path` arg to `name` in `TemplateResponse()`
@@ -6,10 +5,9 @@
 - New Style of Middleware declaration [[Documentation]](https://pantherpy.github.io/middlewares)
 - Deprecated:
   - `output_model` in `API` and `GenericAPI`
-=======
+
 ### 4.3.7
 - Improve MultiPart-FormData Regex
->>>>>>> 0ec5cebd
 
 ### 4.3.6
 - Support middleware class in MIDDLEWARES
