import copy
import typing
from dataclasses import dataclass
from datetime import timedelta
from pathlib import Path
from typing import Callable

import jinja2
from pydantic import BaseModel as PydanticBaseModel
from panther.throttling import Throttling

class JWTConfig:
    def __init__(
            self,
            key: str,
            algorithm: str = 'HS256',
            life_time: timedelta | int = timedelta(days=1),
            refresh_life_time: timedelta | int | None = None,
    ):
        self.key = key
        self.algorithm = algorithm
        self.life_time = life_time.total_seconds() if isinstance(life_time, timedelta) else life_time

        if refresh_life_time:
            if isinstance(refresh_life_time, timedelta):
                self.refresh_life_time = refresh_life_time.total_seconds()
            else:
                self.refresh_life_time = refresh_life_time
        else:
            self.refresh_life_time = self.life_time * 2


class QueryObservable:
    observers = []

    @classmethod
    def observe(cls, observer):
        cls.observers.append(observer)

    @classmethod
    def update(cls):
        for observer in cls.observers:
            observer._reload_bases(parent=config.QUERY_ENGINE)


@dataclass
class Config:
    BASE_DIR: Path
    MONITORING: bool
    LOG_QUERIES: bool
    DEFAULT_CACHE_EXP: timedelta | None
    THROTTLING: Throttling | None
    SECRET_KEY: bytes | None
<<<<<<< HEAD
    HTTP_MIDDLEWARES: list[tuple]
    WS_MIDDLEWARES: list[tuple]
    USER_MODEL: type[PydanticBaseModel] | None # type: type[panther.db.Model]
    AUTHENTICATION: type[PydanticBaseModel] | None
    WS_AUTHENTICATION: type[PydanticBaseModel] | None
=======
    HTTP_MIDDLEWARES: list
    WS_MIDDLEWARES: list
    USER_MODEL: ModelMetaclass | None
    AUTHENTICATION: ModelMetaclass | None
    WS_AUTHENTICATION: ModelMetaclass | None
>>>>>>> 02cedc6e
    JWT_CONFIG: JWTConfig | None
    MODELS: list[type[PydanticBaseModel]]  # type: type[panther.db.Model]
    FLAT_URLS: dict
    URLS: dict
    WEBSOCKET_CONNECTIONS: typing.Callable | None
    BACKGROUND_TASKS: bool
    HAS_WS: bool
    STARTUPS: list[Callable]
    SHUTDOWNS: list[Callable]
    TIMEZONE: str
    TEMPLATES_DIR: str | list[str]
    JINJA_ENVIRONMENT: jinja2.Environment | None
    AUTO_REFORMAT: bool
    QUERY_ENGINE: typing.Callable | None
    DATABASE: typing.Callable | None

    def __setattr__(self, key, value):
        super().__setattr__(key, value)
        if key == 'QUERY_ENGINE' and value:
            QueryObservable.update()

    def __setitem__(self, key, value):
        setattr(self, key.upper(), value)

    def __getitem__(self, item):
        return getattr(self, item.upper())

    def refresh(self):
        # In some tests we need to `refresh` the `config` values
        for key, value in copy.deepcopy(default_configs).items():
            setattr(self, key, value)


default_configs = {
    'BASE_DIR': Path(),
    'MONITORING': False,
    'LOG_QUERIES': False,
    'DEFAULT_CACHE_EXP': None,
    'THROTTLING': None,
    'SECRET_KEY': None,
    'HTTP_MIDDLEWARES': [],
    'WS_MIDDLEWARES': [],
    'USER_MODEL': None,
    'AUTHENTICATION': None,
    'WS_AUTHENTICATION': None,
    'JWT_CONFIG': None,
    'MODELS': [],
    'FLAT_URLS': {},
    'URLS': {},
    'WEBSOCKET_CONNECTIONS': None,
    'BACKGROUND_TASKS': False,
    'HAS_WS': False,
    'STARTUPS': [],
    'SHUTDOWNS': [],
    'TIMEZONE': 'UTC',
    'TEMPLATES_DIR': '.',
    'JINJA_ENVIRONMENT': None,
    'AUTO_REFORMAT': False,
    'QUERY_ENGINE': None,
    'DATABASE': None,
}

config = Config(**copy.deepcopy(default_configs))<|MERGE_RESOLUTION|>--- conflicted
+++ resolved
@@ -51,19 +51,11 @@
     DEFAULT_CACHE_EXP: timedelta | None
     THROTTLING: Throttling | None
     SECRET_KEY: bytes | None
-<<<<<<< HEAD
-    HTTP_MIDDLEWARES: list[tuple]
-    WS_MIDDLEWARES: list[tuple]
+    HTTP_MIDDLEWARES: list
+    WS_MIDDLEWARES: list
     USER_MODEL: type[PydanticBaseModel] | None # type: type[panther.db.Model]
     AUTHENTICATION: type[PydanticBaseModel] | None
     WS_AUTHENTICATION: type[PydanticBaseModel] | None
-=======
-    HTTP_MIDDLEWARES: list
-    WS_MIDDLEWARES: list
-    USER_MODEL: ModelMetaclass | None
-    AUTHENTICATION: ModelMetaclass | None
-    WS_AUTHENTICATION: ModelMetaclass | None
->>>>>>> 02cedc6e
     JWT_CONFIG: JWTConfig | None
     MODELS: list[type[PydanticBaseModel]]  # type: type[panther.db.Model]
     FLAT_URLS: dict
