--- conflicted
+++ resolved
@@ -63,15 +63,11 @@
 """
 
 
-def import_error(message: str | Exception, package: str | None = None) -> PantherException:
+def import_error(message: str | Exception, package: str | None = None) -> PantherError:
     msg = str(message)
     if package:
         msg += f' -> Hint: `pip install {package}`'
-<<<<<<< HEAD
-    raise PantherError(msg)
-=======
-    return PantherException(msg)
->>>>>>> 243487a9
+    return PantherError(msg)
 
 
 def cli_error(message: str | Exception) -> None:
