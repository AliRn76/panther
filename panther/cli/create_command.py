--- conflicted
+++ resolved
@@ -22,91 +22,6 @@
 from panther.cli.utils import cli_error
 
 
-<<<<<<< HEAD
-def create(args: list) -> None:
-    # Get Project Name
-    if len(args) == 0:
-        return cli_error('Not Enough Arguments.')
-    project_name = args[0]
-
-    # Get Base Directory
-    base_directory: str = '.'
-    if len(args) > 1:
-        base_directory = args[1]
-
-    # Check All The Directories Existence
-    existence = check_all_directories(base_directory)
-    if existence:
-        return cli_error(f'"{existence}" Directory Already Exists.')
-
-    load_animation()
-
-    # Create Base Directory
-    if base_directory != '.':
-        Path(base_directory).mkdir()
-
-    for file_name, data in Template.items():
-        if isinstance(data, dict):
-            # Create Sub Directory
-            sub_directory = f'{base_directory}/{file_name}'
-            Path(sub_directory).mkdir()
-
-            # Create Files of Sub Directory
-            for sub_file_name, _sub_data in data.items():
-                file_path = f'{sub_directory}/{sub_file_name}'
-                sub_data = _sub_data.replace('{PROJECT_NAME}', project_name.lower())
-                with Path(file_path).open('x') as file:
-                    file.write(sub_data)
-        else:
-            # Create File
-            new_data = data.replace('{PROJECT_NAME}', project_name.lower())
-            file_path = f'{base_directory}/{file_name}'
-            with Path(file_path).open('x') as file:
-                file.write(new_data)
-
-    print('Project Created Successfully.')
-
-
-def check_all_directories(base_directory: str) -> str | None:
-    """Return folder_name means that the directory exist."""
-    if base_directory != '.' and Path(base_directory).is_dir():
-        return base_directory
-
-    for file_name, _ in Template.items():
-        sub_directory = f'{base_directory}/{file_name}'
-        if Path(sub_directory).exists():
-            return sub_directory
-
-
-def load_animation() -> None:
-    if platform.system() == 'Windows':
-        animation = [
-            '*0000000000',
-            '**000000000',
-            '***00000000',
-            '****0000000',
-            '*****000000',
-            '******00000',
-            '*******0000',
-            '********000',
-            '*********00',
-            '**********0',
-            '***********',
-        ]
-    else:
-        animation = [
-            '■□□□□□□□□□□',
-            '■■□□□□□□□□□',
-            '■■■□□□□□□□□',
-            '■■■■□□□□□□□',
-            '■■■■■□□□□□□',
-            '■■■■■■□□□□□',
-            '■■■■■■■□□□□',
-            '■■■■■■■■□□□',
-            '■■■■■■■■■□□',
-            '■■■■■■■■■■□',
-            '■■■■■■■■■■■',
-=======
 class CreateProject:
     # ERASE_LINE = 100 * ' '
     ERASE_LINE = '\x1b[2K'
@@ -176,7 +91,6 @@
                 'message': 'Do You Want To Use Auto Reformat',
                 'is_boolean': True,
             },
->>>>>>> c57a6071
         ]
         self.progress_len = len(self.questions)
         self.bar = ProgressBar(total=self.progress_len, width=40)
