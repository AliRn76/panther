import ast
import platform
import sys
from datetime import timedelta
from importlib import import_module
from pathlib import Path
from typing import Callable

from pydantic._internal._model_construction import ModelMetaclass

from panther._utils import import_class
from panther.configs import JWTConfig, config
from panther.exceptions import PantherException
from panther.middlewares.base import WebsocketMiddleware, HTTPMiddleware
from panther.routings import finalize_urls, flatten_urls
from panther.throttling import Throttling

__all__ = (
    'load_configs_module',
    'load_secret_key',
    'load_monitoring',
    'load_log_queries',
    'load_background_tasks',
    'load_throttling',
    'load_default_cache_exp',
    'load_pantherdb_encryption',
    'load_middlewares',
    'load_user_model',
    'load_authentication_class',
    'load_jwt_config',
    'load_startup',
    'load_shutdown',
    'load_auto_reformat',
    'collect_all_models',
    'load_urls',
    'load_panel_urls',
)


def load_configs_module(_configs, /) -> dict:
    """Read the config file and put it as dict in self.configs"""
    if _configs:
        _module = sys.modules[_configs]
    else:
        try:
            _module = import_module('core.configs')
        except ModuleNotFoundError:
            raise _exception_handler(field='core/configs.py', error='Not Found')
    return _module.__dict__


def load_secret_key(configs: dict, /) -> bytes | None:
    if secret_key := configs.get('SECRET_KEY'):
        return secret_key.encode()
    return secret_key


def load_monitoring(configs: dict, /) -> bool:
    return configs.get('MONITORING', config['monitoring'])


def load_log_queries(configs: dict, /) -> bool:
    return configs.get('LOG_QUERIES', config['log_queries'])


def load_background_tasks(configs: dict, /) -> bool:
    return configs.get('BACKGROUND_TASKS', config['background_tasks'])


def load_throttling(configs: dict, /) -> Throttling | None:
    return configs.get('THROTTLING', config['throttling'])


def load_default_cache_exp(configs: dict, /) -> timedelta | None:
    return configs.get('DEFAULT_CACHE_EXP', config['default_cache_exp'])


<<<<<<< HEAD
def load_pantherdb_encryption(configs: dict, /) -> bool:
    return configs.get('PANTHERDB_ENCRYPTION', config['pantherdb_encryption'])


def load_middlewares(configs: dict, /) -> list:
    """Collect The Middlewares & Set db_engine If One Of Middlewares Was For DB"""
=======
def load_middlewares(configs: dict, /) -> dict:
    """
    Collect The Middlewares & Set db_engine If One Of Middlewares Was For DB
    And Return a dict with two list, http and ws middlewares"""
>>>>>>> 53e79b0a
    from panther.middlewares import BaseMiddleware

    middlewares = {'http': [], 'ws': []}

    for middleware in configs.get('MIDDLEWARES') or []:
        if not isinstance(middleware, list | tuple):
            raise _exception_handler(field='MIDDLEWARES', error=f'{middleware} should have 2 part: (path, kwargs)')

        if len(middleware) == 1:
            path = middleware[0]
            data = {}

        elif len(middleware) > 2:
            raise _exception_handler(field='MIDDLEWARES', error=f'{middleware} too many arguments')

        else:
            path, data = middleware

        if path.find('panther.middlewares.db.DatabaseMiddleware') != -1:
            config['db_engine'] = data['url'].split(':')[0]
        try:
            Middleware = import_class(path)  # noqa: N806
        except (AttributeError, ModuleNotFoundError):
            raise _exception_handler(field='MIDDLEWARES', error=f'{path} is not a valid middleware path')

        if issubclass(Middleware, BaseMiddleware) is False:
            raise _exception_handler(field='MIDDLEWARES', error='is not a sub class of BaseMiddleware')

        middleware_instance = Middleware(**data)
        if isinstance(middleware_instance, BaseMiddleware | HTTPMiddleware):
            middlewares['http'].append(middleware_instance)
        if isinstance(middleware_instance, BaseMiddleware | WebsocketMiddleware):
            middlewares['ws'].append(middleware_instance)
    return middlewares


def load_user_model(configs: dict, /) -> ModelMetaclass:
    return import_class(configs.get('USER_MODEL', 'panther.db.models.BaseUser'))


def load_authentication_class(configs: dict, /) -> ModelMetaclass | None:
    return configs.get('AUTHENTICATION') and import_class(configs['AUTHENTICATION'])


def load_jwt_config(configs: dict, /) -> JWTConfig | None:
    """Only Collect JWT Config If Authentication Is JWTAuthentication"""
    if getattr(config['authentication'], '__name__', None) == 'JWTAuthentication':
        user_config = configs.get('JWTConfig', {})
        if 'key' not in user_config:
            user_config['key'] = config['secret_key'].decode()

        return JWTConfig(**user_config)
    return None


def load_startup(configs: dict, /) -> Callable:
    return configs.get('STARTUP') and import_class(configs['STARTUP'])


def load_shutdown(configs: dict, /) -> Callable:
    return configs.get('SHUTDOWN') and import_class(configs['SHUTDOWN'])


def load_auto_reformat(configs: dict, /) -> bool:
    return configs.get('AUTO_REFORMAT', config['auto_reformat'])


def collect_all_models() -> list[dict]:
    """Collecting all models for panel APIs"""
    from panther.db.models import Model

    # Just load all the python files from 'base_dir',
    #   so Model.__subclasses__ can find all the subclasses
    slash = '\\' if platform.system() == 'Windows' else '/'
    _parts = '_tail' if sys.version_info >= (3, 12) else '_parts'
    python_files = [
        f for f in config['base_dir'].rglob('*.py')
        if not f.name.startswith('_') and 'site-packages' not in getattr(f.parents, _parts)
    ]
    for file in python_files:
        # Analyse the file
        with Path(file).open() as f:
            node = ast.parse(f.read())

        model_imported = False
        panther_imported = False
        panther_called = False
        for n in node.body:
            match n:

                # from panther.db import Model
                case ast.ImportFrom(module='panther.db', names=[ast.alias(name='Model')]):
                    model_imported = True

                # from panther.db.models import ..., Model, ...
                case ast.ImportFrom(module='panther.db.models', names=[*names]):
                    try:
                        next(v for v in names if v.name == 'Model')
                        model_imported = True
                    except StopIteration:
                        pass

                # from panther import Panther, ...
                case ast.ImportFrom(module='panther', names=[ast.alias(name='Panther'), *_]):
                    panther_imported = True

                # from panther import ..., Panther
                case ast.ImportFrom(module='panther', names=[*_, ast.alias(name='Panther')]):
                    panther_imported = True

                # ... = Panther(...)
                case ast.Assign(value=ast.Call(func=ast.Name(id='Panther'))):
                    panther_called = True

        # Panther() should not be called in the file and Model() should be imported,
        #   We check the import of the Panther to make sure he is calling the panther.Panther and not any Panther
        if panther_imported and panther_called or not model_imported:
            continue

        # Load the module
        dotted_f = str(file).removeprefix(f'{config["base_dir"]}{slash}').removesuffix('.py').replace(slash, '.')
        import_module(dotted_f)

    return [
        {
            'name': m.__name__,
            'module': m.__module__,
            'class': m
        } for m in Model.__subclasses__() if m.__module__ != 'panther.db.models'
    ]


def load_urls(configs: dict, /, urls: dict | None) -> tuple[dict, dict]:
    """
    Return tuple of all urls (as a flat dict) and (as a nested dict)
    """
    if isinstance(urls, dict):
        collected_urls = flatten_urls(urls)
        return collected_urls, finalize_urls(collected_urls)

    if (url_routing := configs.get('URLs')) is None:
        raise _exception_handler(field='URLs', error='is required.')

    if isinstance(url_routing, dict):
        error = (
            "can't be 'dict', you may want to pass it's value directly to Panther(). " 'Example: Panther(..., urls=...)'
        )
        raise _exception_handler(field='URLs', error=error)

    if not isinstance(url_routing, str):
        error = 'should be dotted string.'
        raise _exception_handler(field='URLs', error=error)

    try:
        imported_urls = import_class(url_routing)
    except ModuleNotFoundError as e:
        raise _exception_handler(field='URLs', error=e)

    if not isinstance(imported_urls, dict):
        raise _exception_handler(field='URLs', error='should point to a dict.')

    collected_urls = flatten_urls(imported_urls)
    return collected_urls, finalize_urls(collected_urls)


def load_panel_urls() -> dict:
    from panther.panel.urls import urls

    return finalize_urls(flatten_urls(urls))


def _exception_handler(field: str, error: str | Exception) -> PantherException:
    return PantherException(f"Invalid '{field}': {error}")<|MERGE_RESOLUTION|>--- conflicted
+++ resolved
@@ -75,19 +75,14 @@
     return configs.get('DEFAULT_CACHE_EXP', config['default_cache_exp'])
 
 
-<<<<<<< HEAD
 def load_pantherdb_encryption(configs: dict, /) -> bool:
     return configs.get('PANTHERDB_ENCRYPTION', config['pantherdb_encryption'])
 
 
-def load_middlewares(configs: dict, /) -> list:
-    """Collect The Middlewares & Set db_engine If One Of Middlewares Was For DB"""
-=======
 def load_middlewares(configs: dict, /) -> dict:
     """
     Collect The Middlewares & Set db_engine If One Of Middlewares Was For DB
     And Return a dict with two list, http and ws middlewares"""
->>>>>>> 53e79b0a
     from panther.middlewares import BaseMiddleware
 
     middlewares = {'http': [], 'ws': []}
