import logging
import sys
import types
from importlib import import_module
from multiprocessing import Manager

import jinja2

from panther._utils import import_class, check_function_type_endpoint, check_class_type_endpoint
from panther.background_tasks import background_tasks
from panther.base_websocket import WebsocketConnections
from panther.cli.utils import import_error
from panther.configs import JWTConfig, config
from panther.db.connections import redis
from panther.db.queries.mongodb_queries import BaseMongoDBQuery
from panther.db.queries.pantherdb_queries import BasePantherDBQuery
from panther.exceptions import PantherError
from panther.middlewares.base import WebsocketMiddleware, HTTPMiddleware
from panther.panel.urls import urls as panel_urls
from panther.routings import finalize_urls, flatten_urls

__all__ = (
    'load_configs_module',
    'load_redis',
    'load_startup',
    'load_shutdown',
    'load_timezone',
    'load_database',
    'load_secret_key',
    'load_monitoring',
    'load_throttling',
    'load_user_model',
    'load_log_queries',
    'load_middlewares',
    'load_templates_dir',
    'load_auto_reformat',
    'load_background_tasks',
    'load_default_cache_exp',
    'load_authentication_class',
    'load_urls',
    'load_websocket_connections',
    'check_endpoints_inheritance',
)

logger = logging.getLogger('panther')


def load_configs_module(module_name: str, /) -> dict:
    """Read the config file as dict"""
    if module_name:
        _module = sys.modules[module_name]
    else:
        try:
            _module = import_module('core.configs')
        except ModuleNotFoundError:
            raise _exception_handler(field='core/configs.py', error='Not Found')
    return _module.__dict__


def load_redis(_configs: dict, /) -> None:
    if redis_config := _configs.get('REDIS'):
        # Check redis module installation
        try:
            from redis.asyncio import Redis
        except ImportError as e:
            raise import_error(e, package='redis')
        redis_class_path = redis_config.get('class', 'panther.db.connections.RedisConnection')
        redis_class = import_class(redis_class_path)
        # We have to create another dict then pop the 'class' else we can't pass the tests
        args = redis_config.copy()
        args.pop('class', None)
        redis_class(**args, init=True)


def load_startup(_configs: dict, /) -> None:
    if startup := _configs.get('STARTUP'):
        config.STARTUP = import_class(startup)


def load_shutdown(_configs: dict, /) -> None:
    if shutdown := _configs.get('SHUTDOWN'):
        config.SHUTDOWN = import_class(shutdown)


def load_timezone(_configs: dict, /) -> None:
    if timezone := _configs.get('TIMEZONE'):
        config.TIMEZONE = timezone


def load_templates_dir(_configs: dict, /) -> None:
    if templates_dir := _configs.get('TEMPLATES_DIR'):
        config.TEMPLATES_DIR = templates_dir

    if config.TEMPLATES_DIR == '.':
        config.TEMPLATES_DIR = config.BASE_DIR

    config.JINJA_ENVIRONMENT = jinja2.Environment(
        loader=jinja2.ChoiceLoader(
            loaders=(
                jinja2.FileSystemLoader(searchpath=config.TEMPLATES_DIR),
<<<<<<< HEAD
                jinja2.PackageLoader(package_name='panther', package_path= 'panel/templates/')
=======
                jinja2.PackageLoader(package_name='panther', package_path='openapi/templates/')
>>>>>>> 02cedc6e
            )
        )
    )


def load_database(_configs: dict, /) -> None:
    database_config = _configs.get('DATABASE', {})
    if 'engine' in database_config:
        if 'class' not in database_config['engine']:
            raise _exception_handler(field='DATABASE', error=f'`engine["class"]` not found.')

        engine_class_path = database_config['engine']['class']
        engine_class = import_class(engine_class_path)
        # We have to create another dict then pop the 'class' else we can't pass the tests
        args = database_config['engine'].copy()
        args.pop('class')
        config.DATABASE = engine_class(**args)

        if engine_class_path == 'panther.db.connections.PantherDBConnection':
            config.QUERY_ENGINE = BasePantherDBQuery
        elif engine_class_path == 'panther.db.connections.MongoDBConnection':
            config.QUERY_ENGINE = BaseMongoDBQuery

    if 'query' in database_config:
        if config.QUERY_ENGINE:
            logger.warning('`DATABASE.query` has already been filled.')
        config.QUERY_ENGINE = import_class(database_config['query'])


def load_secret_key(_configs: dict, /) -> None:
    if secret_key := _configs.get('SECRET_KEY'):
        config.SECRET_KEY = secret_key.encode()


def load_monitoring(_configs: dict, /) -> None:
    if _configs.get('MONITORING'):
        config.MONITORING = True


def load_throttling(_configs: dict, /) -> None:
    if throttling := _configs.get('THROTTLING'):
        config.THROTTLING = throttling


def load_user_model(_configs: dict, /) -> None:
    config.USER_MODEL = import_class(_configs.get('USER_MODEL', 'panther.db.models.BaseUser'))
    config.MODELS.append(config.USER_MODEL)


def load_log_queries(_configs: dict, /) -> None:
    if _configs.get('LOG_QUERIES'):
        config.LOG_QUERIES = True


def load_middlewares(_configs: dict, /) -> None:
    middlewares = {'http': [], 'ws': []}

    # Collect Middlewares
    for middleware in _configs.get('MIDDLEWARES') or []:
        # This block is for Backward Compatibility
        if isinstance(middleware, list | tuple):
            if len(middleware) == 1:
                middleware = middleware[0]
            elif len(middleware) == 2:
                _deprecated_warning(
                    field='MIDDLEWARES',
                    message='`data` does not supported in middlewares anymore, as your data is static you may want '
                            'to pass them to your middleware with config variables'
                )
                middleware = middleware[0]
            else:
                raise _exception_handler(
                    field='MIDDLEWARES', error=f'{middleware} should be dotted path or type of a middleware class')

        # `middleware` can be type or path of a class
        if not callable(middleware):
            try:
                middleware = import_class(middleware)
            except (AttributeError, ModuleNotFoundError):
                raise _exception_handler(
                    field='MIDDLEWARES', error=f'{middleware} is not a valid middleware path or type')

        if issubclass(middleware, HTTPMiddleware):
            middlewares['http'].append(middleware)
        elif issubclass(middleware, WebsocketMiddleware):
            middlewares['ws'].append(middleware)
        else:
            raise _exception_handler(
                field='MIDDLEWARES',
                error='is not a sub class of `HTTPMiddleware` or `WebsocketMiddleware`'
            )

    config.HTTP_MIDDLEWARES = middlewares['http']
    config.WS_MIDDLEWARES = middlewares['ws']


def load_auto_reformat(_configs: dict, /) -> None:
    if _configs.get('AUTO_REFORMAT'):
        config.AUTO_REFORMAT = True


def load_background_tasks(_configs: dict, /) -> None:
    if _configs.get('BACKGROUND_TASKS'):
        config.BACKGROUND_TASKS = True
        background_tasks.initialize()


def load_default_cache_exp(_configs: dict, /) -> None:
    if default_cache_exp := _configs.get('DEFAULT_CACHE_EXP'):
        config.DEFAULT_CACHE_EXP = default_cache_exp


def load_authentication_class(_configs: dict, /) -> None:
    """Should be after `load_secret_key()`"""
    if authentication := _configs.get('AUTHENTICATION'):
        config.AUTHENTICATION = import_class(authentication)

    if ws_authentication := _configs.get('WS_AUTHENTICATION'):
        config.WS_AUTHENTICATION = import_class(ws_authentication)

    load_jwt_config(_configs)


def load_jwt_config(_configs: dict, /) -> None:
    """Only Collect JWT Config If Authentication Is JWTAuthentication"""
    auth_is_jwt = (
            getattr(config.AUTHENTICATION, '__name__', None) == 'JWTAuthentication' or
            getattr(config.WS_AUTHENTICATION, '__name__', None) == 'QueryParamJWTAuthentication'
    )
    jwt = _configs.get('JWTConfig', {})
    if auth_is_jwt or jwt:
        if 'key' not in jwt:
            if config.SECRET_KEY is None:
                raise _exception_handler(field='JWTConfig', error='`JWTConfig.key` or `SECRET_KEY` is required.')
            jwt['key'] = config.SECRET_KEY.decode()
        config.JWT_CONFIG = JWTConfig(**jwt)


def load_urls(_configs: dict, /, urls: dict | None) -> None:
    """
    Return tuple of all urls (as a flat dict) and (as a nested dict)
    """
    if isinstance(urls, dict):
        pass

    elif (url_routing := _configs.get('URLs')) is None:
        raise _exception_handler(field='URLs', error='required.')

    elif isinstance(url_routing, dict):
        error = (
            "can't be 'dict', you may want to pass it's value directly to Panther(). " 'Example: Panther(..., urls=...)'
        )
        raise _exception_handler(field='URLs', error=error)

    elif not isinstance(url_routing, str):
        error = 'should be dotted string.'
        raise _exception_handler(field='URLs', error=error)

    else:
        try:
            urls = import_class(url_routing)
        except ModuleNotFoundError as e:
            raise _exception_handler(field='URLs', error=e)

        if not isinstance(urls, dict):
            raise _exception_handler(field='URLs', error='should point to a dict.')

    config.FLAT_URLS = flatten_urls(urls)
    config.URLS = finalize_urls(config.FLAT_URLS)
    config.URLS['_panel'] = finalize_urls(flatten_urls(panel_urls))


def load_websocket_connections():
    """Should be after `load_redis()`"""
    if config.HAS_WS:
        # Check `websockets`
        try:
            import websockets
        except ImportError as e:
            raise import_error(e, package='websockets')

        # Use the redis pubsub if `redis.is_connected`, else use the `multiprocessing.Manager`
        pubsub_connection = redis.create_connection_for_websocket() if redis.is_connected else Manager()
        config.WEBSOCKET_CONNECTIONS = WebsocketConnections(pubsub_connection=pubsub_connection)


def check_endpoints_inheritance():
    """Should be after `load_urls()`"""
    for _, endpoint in config.FLAT_URLS.items():
        if endpoint == {}:
            continue

        if isinstance(endpoint, types.FunctionType):
            check_function_type_endpoint(endpoint=endpoint)
        else:
            check_class_type_endpoint(endpoint=endpoint)

def _exception_handler(field: str, error: str | Exception) -> PantherError:
    return PantherError(f"Invalid '{field}': {error}")

def _deprecated_warning(field: str, message: str):
    return logger.warning(f"DEPRECATED '{field}': {message}")<|MERGE_RESOLUTION|>--- conflicted
+++ resolved
@@ -98,11 +98,8 @@
         loader=jinja2.ChoiceLoader(
             loaders=(
                 jinja2.FileSystemLoader(searchpath=config.TEMPLATES_DIR),
-<<<<<<< HEAD
-                jinja2.PackageLoader(package_name='panther', package_path= 'panel/templates/')
-=======
-                jinja2.PackageLoader(package_name='panther', package_path='openapi/templates/')
->>>>>>> 02cedc6e
+                jinja2.PackageLoader(package_name='panther', package_path='panel/templates/'),
+                jinja2.PackageLoader(package_name='panther', package_path='openapi/templates/'),
             )
         )
     )
