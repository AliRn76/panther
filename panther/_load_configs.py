<<<<<<< HEAD
import ast
import logging
import platform
=======
>>>>>>> 7fef6aca
import sys
import types
from importlib import import_module
from multiprocessing import Manager

from panther._utils import import_class
from panther.base_websocket import Websocket, WebsocketConnections
from panther.configs import JWTConfig, config
from panther.db import Model
from panther.db.queries.mongodb_queries import BaseMongoDBQuery
from panther.db.queries.pantherdb_queries import BasePantherDBQuery
from panther.exceptions import PantherException
from panther.middlewares.base import WebsocketMiddleware, HTTPMiddleware
from panther.panel.urls import urls as panel_urls
from panther.routings import finalize_urls, flatten_urls

__all__ = (
    'load_configs_module',
    'load_startup',
    'load_shutdown',
    'load_secret_key',
    'load_monitoring',
    'load_throttling',
    'load_user_model',
    'load_log_queries',
    'load_middlewares',
    'load_auto_reformat',
    'load_background_tasks',
    'load_default_cache_exp',
    'load_pantherdb_encryption',
    'load_authentication_class',
<<<<<<< HEAD
    'load_jwt_config',
    'load_startup',
    'load_shutdown',
    'load_auto_reformat',
    'load_database',
    'collect_all_models',
=======
>>>>>>> 7fef6aca
    'load_urls',
    'load_websocket_connections',
)

logger = logging.getLogger('panther')


def load_configs_module(_configs, /) -> dict:
    """Read the config file as dict"""
    if _configs:
        _module = sys.modules[_configs]
    else:
        try:
            _module = import_module('core.configs')
        except ModuleNotFoundError:
            raise _exception_handler(field='core/configs.py', error='Not Found')
    return _module.__dict__


def load_startup(_configs: dict, /) -> None:
    if startup := _configs.get('STARTUP'):
        startup = import_class(startup)
    config['startup'] = startup


def load_shutdown(_configs: dict, /) -> None:
    if shutdown := _configs.get('SHUTDOWN'):
        shutdown = import_class(shutdown)
    config['shutdown'] = shutdown


def load_secret_key(_configs: dict, /) -> None:
    if secret_key := _configs.get('SECRET_KEY'):
        secret_key = secret_key.encode()
    config['secret_key'] = secret_key


def load_monitoring(_configs: dict, /) -> None:
    if monitoring := _configs.get('MONITORING'):
        config['monitoring'] = monitoring


def load_throttling(_configs: dict, /) -> None:
    if throttling := _configs.get('THROTTLING'):
        config['throttling'] = throttling


def load_user_model(_configs: dict, /) -> None:
    config['user_model'] = import_class(_configs.get('USER_MODEL', 'panther.db.models.BaseUser'))
    config['models'].append(config['user_model'])


def load_log_queries(_configs: dict, /) -> None:
    if log_queries := _configs.get('LOG_QUERIES'):
        config['log_queries'] = log_queries


def load_middlewares(_configs: dict, /) -> None:
    """
    Collect The Middlewares & Set db_engine If One Of Middlewares Was For DB
    And Return a dict with two list, http and ws middlewares"""
    from panther.middlewares import BaseMiddleware

    middlewares = {'http': [], 'ws': []}
    for middleware in _configs.get('MIDDLEWARES') or []:
        if not isinstance(middleware, list | tuple):
            raise _exception_handler(field='MIDDLEWARES', error=f'{middleware} should have 2 part: (path, kwargs)')

        if len(middleware) == 1:
            path = middleware[0]
            data = {}

        elif len(middleware) > 2:
            raise _exception_handler(field='MIDDLEWARES', error=f'{middleware} too many arguments')
        else:
            path, data = middleware

        try:
            middleware_class = import_class(path)
        except (AttributeError, ModuleNotFoundError):
            raise _exception_handler(field='MIDDLEWARES', error=f'{path} is not a valid middleware path')

        if issubclass(middleware_class, BaseMiddleware) is False:
            raise _exception_handler(field='MIDDLEWARES', error='is not a sub class of BaseMiddleware')

        middleware_instance = middleware_class(**data)
        if isinstance(middleware_instance, BaseMiddleware | HTTPMiddleware):
            middlewares['http'].append(middleware_instance)

        if isinstance(middleware_instance, BaseMiddleware | WebsocketMiddleware):
            middlewares['ws'].append(middleware_instance)
<<<<<<< HEAD
    return middlewares


def load_user_model(configs: dict, /) -> type[Model]:
    return import_class(configs.get('USER_MODEL', 'panther.db.models.BaseUser'))


def load_authentication_class(configs: dict, /) -> ModelMetaclass | None:
    return configs.get('AUTHENTICATION') and import_class(configs['AUTHENTICATION'])
=======
>>>>>>> 7fef6aca

    config['http_middlewares'] = middlewares['http']
    config['ws_middlewares'] = middlewares['ws']
    config['reversed_http_middlewares'] = middlewares['http'][::-1]
    config['reversed_ws_middlewares'] = middlewares['ws'][::-1]


<<<<<<< HEAD
def load_database(configs: dict, /):
    database_config = configs.get('DATABASE', {})
    if 'engine' in database_config:
        engine_class_path = database_config['engine']['class']
        engine_class = import_class(engine_class_path)
        args = database_config['engine'].copy()
        args.pop('class')
        config['database'] = engine_class(**args)

        if engine_class_path == 'panther.db.connections.PantherDBConnection':
            config['query_engine'] = BasePantherDBQuery
        elif engine_class_path == 'panther.db.connections.MongoDBConnection':
            config['query_engine'] = BaseMongoDBQuery

    if 'query' in database_config:
        if config['query_engine']:
            logger.warning('`DATABASE.query` has already been filled.')
        config['query_engine'] = import_class(database_config['query'])


def collect_all_models() -> list[dict]:
    """Collecting all models for panel APIs"""
    from panther.db.models import Model
=======
def load_auto_reformat(_configs: dict, /) -> None:
    if auto_reformat := _configs.get('AUTO_REFORMAT'):
        config['auto_reformat'] = auto_reformat
>>>>>>> 7fef6aca


def load_background_tasks(_configs: dict, /) -> None:
    if background_tasks := _configs.get('BACKGROUND_TASKS'):
        config['background_tasks'] = background_tasks
        config['background_tasks'].initialize()


def load_default_cache_exp(_configs: dict, /) -> None:
    if default_cache_exp := _configs.get('DEFAULT_CACHE_EXP'):
        config['default_cache_exp'] = default_cache_exp


def load_pantherdb_encryption(_configs: dict, /) -> None:
    if pantherdb_encryption := _configs.get('PANTHERDB_ENCRYPTION'):
        config['pantherdb_encryption'] = pantherdb_encryption


def load_authentication_class(_configs: dict, /) -> None:
    """Should be after `load_secret_key()`"""
    if authentication := _configs.get('AUTHENTICATION'):
        authentication = import_class(authentication)
    if ws_authentication := _configs.get('WS_AUTHENTICATION'):
        ws_authentication = import_class(ws_authentication)
    config['authentication'] = authentication
    config['ws_authentication'] = ws_authentication
    load_jwt_config(_configs)


def load_jwt_config(_configs: dict, /) -> None:
    """Only Collect JWT Config If Authentication Is JWTAuthentication"""
    auth_is_jwt = (
            getattr(config['authentication'], '__name__', None) == 'JWTAuthentication' or
            getattr(config['ws_authentication'], '__name__', None) == 'QueryParamJWTAuthentication'
    )
    jwt = _configs.get('JWTConfig', {})
    if auth_is_jwt or jwt:
        if 'key' not in jwt:
            if config['secret_key'] is None:
                raise _exception_handler(field='JWTConfig', error='`JWTConfig.key` or `SECRET_KEY` is required.')
            jwt['key'] = config['secret_key'].decode()
        config['jwt_config'] = JWTConfig(**jwt)


def load_urls(_configs: dict, /, urls: dict | None) -> None:
    """
    Return tuple of all urls (as a flat dict) and (as a nested dict)
    """
    if isinstance(urls, dict):
        pass

    elif (url_routing := _configs.get('URLs')) is None:
        raise _exception_handler(field='URLs', error='is required.')

    elif isinstance(url_routing, dict):
        error = (
            "can't be 'dict', you may want to pass it's value directly to Panther(). " 'Example: Panther(..., urls=...)'
        )
        raise _exception_handler(field='URLs', error=error)

    elif not isinstance(url_routing, str):
        error = 'should be dotted string.'
        raise _exception_handler(field='URLs', error=error)

    else:
        try:
            urls = import_class(url_routing)
        except ModuleNotFoundError as e:
            raise _exception_handler(field='URLs', error=e)

        if not isinstance(urls, dict):
            raise _exception_handler(field='URLs', error='should point to a dict.')

    config['flat_urls'] = flatten_urls(urls)
    config['urls'] = finalize_urls(config['flat_urls'])
    config['urls']['_panel'] = finalize_urls(flatten_urls(panel_urls))


def load_has_ws() -> None:
    """Should be after `load_urls()`"""
    for endpoint in config['flat_urls'].values():
        if not isinstance(endpoint, types.FunctionType) and issubclass(endpoint, Websocket):
            config['has_ws'] = True
            break
    else:
        config['has_ws'] = False


def load_websocket_connections():
    """Should be after `load_urls() & load_middlewares()`"""
    load_has_ws()

    # Create websocket connections instance
    if config['has_ws']:
        # Websocket Redis Connection
        for middleware in config['http_middlewares']:
            if middleware.__class__.__name__ == 'RedisMiddleware':
                redis_connection = middleware.redis_connection_for_ws()
                break
        else:
            redis_connection = None

        # Don't create Manager() if we are going to use Redis for PubSub
        manager = None if redis_connection else Manager()
        config['websocket_connections'] = WebsocketConnections(manager=manager, redis_connection=redis_connection)


def _exception_handler(field: str, error: str | Exception) -> PantherException:
    return PantherException(f"Invalid '{field}': {error}")<|MERGE_RESOLUTION|>--- conflicted
+++ resolved
@@ -1,10 +1,5 @@
-<<<<<<< HEAD
-import ast
+import sys
 import logging
-import platform
-=======
->>>>>>> 7fef6aca
-import sys
 import types
 from importlib import import_module
 from multiprocessing import Manager
@@ -12,7 +7,6 @@
 from panther._utils import import_class
 from panther.base_websocket import Websocket, WebsocketConnections
 from panther.configs import JWTConfig, config
-from panther.db import Model
 from panther.db.queries.mongodb_queries import BaseMongoDBQuery
 from panther.db.queries.pantherdb_queries import BasePantherDBQuery
 from panther.exceptions import PantherException
@@ -24,6 +18,7 @@
     'load_configs_module',
     'load_startup',
     'load_shutdown',
+    'load_database',
     'load_secret_key',
     'load_monitoring',
     'load_throttling',
@@ -35,15 +30,6 @@
     'load_default_cache_exp',
     'load_pantherdb_encryption',
     'load_authentication_class',
-<<<<<<< HEAD
-    'load_jwt_config',
-    'load_startup',
-    'load_shutdown',
-    'load_auto_reformat',
-    'load_database',
-    'collect_all_models',
-=======
->>>>>>> 7fef6aca
     'load_urls',
     'load_websocket_connections',
 )
@@ -75,88 +61,8 @@
     config['shutdown'] = shutdown
 
 
-def load_secret_key(_configs: dict, /) -> None:
-    if secret_key := _configs.get('SECRET_KEY'):
-        secret_key = secret_key.encode()
-    config['secret_key'] = secret_key
-
-
-def load_monitoring(_configs: dict, /) -> None:
-    if monitoring := _configs.get('MONITORING'):
-        config['monitoring'] = monitoring
-
-
-def load_throttling(_configs: dict, /) -> None:
-    if throttling := _configs.get('THROTTLING'):
-        config['throttling'] = throttling
-
-
-def load_user_model(_configs: dict, /) -> None:
-    config['user_model'] = import_class(_configs.get('USER_MODEL', 'panther.db.models.BaseUser'))
-    config['models'].append(config['user_model'])
-
-
-def load_log_queries(_configs: dict, /) -> None:
-    if log_queries := _configs.get('LOG_QUERIES'):
-        config['log_queries'] = log_queries
-
-
-def load_middlewares(_configs: dict, /) -> None:
-    """
-    Collect The Middlewares & Set db_engine If One Of Middlewares Was For DB
-    And Return a dict with two list, http and ws middlewares"""
-    from panther.middlewares import BaseMiddleware
-
-    middlewares = {'http': [], 'ws': []}
-    for middleware in _configs.get('MIDDLEWARES') or []:
-        if not isinstance(middleware, list | tuple):
-            raise _exception_handler(field='MIDDLEWARES', error=f'{middleware} should have 2 part: (path, kwargs)')
-
-        if len(middleware) == 1:
-            path = middleware[0]
-            data = {}
-
-        elif len(middleware) > 2:
-            raise _exception_handler(field='MIDDLEWARES', error=f'{middleware} too many arguments')
-        else:
-            path, data = middleware
-
-        try:
-            middleware_class = import_class(path)
-        except (AttributeError, ModuleNotFoundError):
-            raise _exception_handler(field='MIDDLEWARES', error=f'{path} is not a valid middleware path')
-
-        if issubclass(middleware_class, BaseMiddleware) is False:
-            raise _exception_handler(field='MIDDLEWARES', error='is not a sub class of BaseMiddleware')
-
-        middleware_instance = middleware_class(**data)
-        if isinstance(middleware_instance, BaseMiddleware | HTTPMiddleware):
-            middlewares['http'].append(middleware_instance)
-
-        if isinstance(middleware_instance, BaseMiddleware | WebsocketMiddleware):
-            middlewares['ws'].append(middleware_instance)
-<<<<<<< HEAD
-    return middlewares
-
-
-def load_user_model(configs: dict, /) -> type[Model]:
-    return import_class(configs.get('USER_MODEL', 'panther.db.models.BaseUser'))
-
-
-def load_authentication_class(configs: dict, /) -> ModelMetaclass | None:
-    return configs.get('AUTHENTICATION') and import_class(configs['AUTHENTICATION'])
-=======
->>>>>>> 7fef6aca
-
-    config['http_middlewares'] = middlewares['http']
-    config['ws_middlewares'] = middlewares['ws']
-    config['reversed_http_middlewares'] = middlewares['http'][::-1]
-    config['reversed_ws_middlewares'] = middlewares['ws'][::-1]
-
-
-<<<<<<< HEAD
-def load_database(configs: dict, /):
-    database_config = configs.get('DATABASE', {})
+def load_database(_configs: dict, /) -> None:
+    database_config = _configs.get('DATABASE', {})
     if 'engine' in database_config:
         engine_class_path = database_config['engine']['class']
         engine_class = import_class(engine_class_path)
@@ -175,14 +81,87 @@
         config['query_engine'] = import_class(database_config['query'])
 
 
-def collect_all_models() -> list[dict]:
-    """Collecting all models for panel APIs"""
-    from panther.db.models import Model
-=======
+def load_secret_key(_configs: dict, /) -> None:
+    if secret_key := _configs.get('SECRET_KEY'):
+        secret_key = secret_key.encode()
+    config['secret_key'] = secret_key
+
+
+def load_monitoring(_configs: dict, /) -> None:
+    if monitoring := _configs.get('MONITORING'):
+        config['monitoring'] = monitoring
+
+
+def load_throttling(_configs: dict, /) -> None:
+    if throttling := _configs.get('THROTTLING'):
+        config['throttling'] = throttling
+
+
+def load_user_model(_configs: dict, /) -> None:
+    config['user_model'] = import_class(_configs.get('USER_MODEL', 'panther.db.models.BaseUser'))
+    config['models'].append(config['user_model'])
+
+
+def load_log_queries(_configs: dict, /) -> None:
+    if log_queries := _configs.get('LOG_QUERIES'):
+        config['log_queries'] = log_queries
+
+
+def load_middlewares(_configs: dict, /) -> None:
+    """
+    Should be after `load_database()`
+
+    Collect The Middlewares & Set `DatabaseMiddleware` If it is needed.
+    """
+    from panther.middlewares import BaseMiddleware
+
+    middlewares = {'http': [], 'ws': []}
+
+    # Add Database Middleware
+    if config['database']:
+        database_middleware = import_class('panther.middlewares.db.DatabaseMiddleware')
+        middlewares['http'].append(database_middleware())
+        middlewares['ws'].append(database_middleware())
+
+    # Collect Middlewares
+    for middleware in _configs.get('MIDDLEWARES') or []:
+        if not isinstance(middleware, list | tuple):
+            raise _exception_handler(field='MIDDLEWARES', error=f'{middleware} should have 2 part: (path, kwargs)')
+
+        if len(middleware) == 1:
+            path = middleware[0]
+            data = {}
+
+        elif len(middleware) > 2:
+            raise _exception_handler(field='MIDDLEWARES', error=f'{middleware} too many arguments')
+
+        else:
+            path, data = middleware
+
+        try:
+            middleware_class = import_class(path)
+        except (AttributeError, ModuleNotFoundError):
+            raise _exception_handler(field='MIDDLEWARES', error=f'{path} is not a valid middleware path')
+
+        if issubclass(middleware_class, BaseMiddleware) is False:
+            raise _exception_handler(field='MIDDLEWARES', error='is not a sub class of BaseMiddleware')
+
+        middleware_instance = middleware_class(**data)
+        if isinstance(middleware_instance, BaseMiddleware | HTTPMiddleware):
+            middlewares['http'].append(middleware_instance)
+
+        if isinstance(middleware_instance, BaseMiddleware | WebsocketMiddleware):
+            middlewares['ws'].append(middleware_instance)
+
+    config['http_middlewares'] = middlewares['http']
+    config['ws_middlewares'] = middlewares['ws']
+    config['reversed_http_middlewares'] = middlewares['http'][::-1]
+    config['reversed_ws_middlewares'] = middlewares['ws'][::-1]
+
+
 def load_auto_reformat(_configs: dict, /) -> None:
     if auto_reformat := _configs.get('AUTO_REFORMAT'):
         config['auto_reformat'] = auto_reformat
->>>>>>> 7fef6aca
 
 
 def load_background_tasks(_configs: dict, /) -> None:
