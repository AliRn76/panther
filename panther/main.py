import logging
import sys
import types
from collections.abc import Callable
from logging.config import dictConfig
from pathlib import Path

import panther.logging
from panther import status
from panther._load_configs import *
from panther._utils import traceback_message, reformat_code
from panther.app import GenericAPI
from panther.base_websocket import Websocket
from panther.cli.utils import print_info
from panther.configs import config
from panther.events import Event
from panther.exceptions import APIError, PantherError, NotFoundAPIError, BaseError, UpgradeRequiredError
from panther.request import Request
from panther.response import Response
from panther.routings import find_endpoint
from panther.websocket import GenericWebsocket

dictConfig(panther.logging.LOGGING)
logger = logging.getLogger('panther')


class Panther:
    def __init__(self, name: str, configs: str | None = None, urls: dict | None = None):
        self._configs_module_name = configs
        self._urls = urls

        config.BASE_DIR = Path(name).resolve().parent

        try:
            self.load_configs()
            if config.AUTO_REFORMAT:
                reformat_code(base_dir=config.BASE_DIR)
        except Exception as e:  # noqa: BLE001
            logger.error(e.args[0] if isinstance(e, PantherError) else traceback_message(exception=e))
            sys.exit()

        # Print Info
        print_info(config)

    def load_configs(self) -> None:
        # Check & Read The Configs File
        self._configs_module = load_configs_module(self._configs_module_name)

        load_redis(self._configs_module)
        load_startup(self._configs_module)
        load_shutdown(self._configs_module)
        load_timezone(self._configs_module)
        load_database(self._configs_module)
        load_secret_key(self._configs_module)
        load_monitoring(self._configs_module)
        load_throttling(self._configs_module)
        load_user_model(self._configs_module)
        load_log_queries(self._configs_module)
        load_templates_dir(self._configs_module)
        load_middlewares(self._configs_module)
        load_auto_reformat(self._configs_module)
        load_background_tasks(self._configs_module)
        load_default_cache_exp(self._configs_module)
        load_authentication_class(self._configs_module)
        load_urls(self._configs_module, urls=self._urls)
        load_websocket_connections()

        check_endpoints_inheritance()

    async def __call__(self, scope: dict, receive: Callable, send: Callable) -> None:
        if scope['type'] == 'lifespan':
            message = await receive()
            if message["type"] == 'lifespan.startup':
                if config.HAS_WS:
                    await config.WEBSOCKET_CONNECTIONS.start()
                await Event.run_startups()
            elif message["type"] == 'lifespan.shutdown':
                # It's not happening :\, so handle the shutdowns in __del__ ...
                pass
            return

        func = self.handle_http if scope['type'] == 'http' else self.handle_ws
        await func(scope=scope, receive=receive, send=send)

    @classmethod
    async def handle_ws_endpoint(cls, connection: Websocket):
        # Find Endpoint
        endpoint, found_path = find_endpoint(path=connection.path)
        if endpoint is None:
            logger.debug(f'Path `{connection.path}` not found')
            await connection.close()
            return connection

        # Check Endpoint Type
        if not issubclass(endpoint, GenericWebsocket):
            logger.warning(f'{endpoint.__name__}() class is not a Websocket class.')
            await connection.close()
            return connection

        # Create The Connection
        final_connection = endpoint(parent=connection)
        del connection

        # Collect Path Variables
        final_connection.collect_path_variables(found_path=found_path)

        return await config.WEBSOCKET_CONNECTIONS.listen(connection=final_connection)


    async def handle_ws(self, scope: dict, receive: Callable, send: Callable) -> None:
        # Create Temp Connection
        connection = Websocket(scope=scope, receive=receive, send=send)

        # Create Middlewares chain
        chained_func = self.handle_ws_endpoint
        for middleware in reversed(config.WS_MIDDLEWARES):
            chained_func = middleware(dispatch=chained_func)

        # Call Middlewares & Endpoint
        try:
            connection = await chained_func(connection=connection)
        except BaseError as e:
            connection.log(e.detail)
            await connection.close()
        except Exception as e:
            logger.error(traceback_message(exception=e))
            await connection.close()


    @classmethod
    async def handle_http_endpoint(cls, request: Request) -> Response:
        # Find Endpoint
        endpoint, found_path = find_endpoint(path=request.path)
        if endpoint is None:
            raise NotFoundAPIError

        # Collect Path Variables
        request.collect_path_variables(found_path=found_path)

        # Prepare the method
        if not isinstance(endpoint, types.FunctionType):
            if not issubclass(endpoint, GenericAPI):
                raise UpgradeRequiredError

            endpoint = endpoint().call_method
        # Call Endpoint
        return await endpoint(request=request)

    async def handle_http(self, scope: dict, receive: Callable, send: Callable) -> None:
        # Create `Request` and its body
        request = Request(scope=scope, receive=receive, send=send)
        await request.read_body()

        # Create Middlewares chain
        chained_func = self.handle_http_endpoint
        for middleware in reversed(config.HTTP_MIDDLEWARES):
            chained_func = middleware(dispatch=chained_func)

        # Call Middlewares & Endpoint
        try:
            response = await chained_func(request=request)
            if response is None:
                logger.error('You forgot to return `response` on the `Middlewares.__call__()`')
                response = Response(
                    data={'detail': 'Internal Server Error'},
                    status_code=status.HTTP_500_INTERNAL_SERVER_ERROR
                )
        # Handle `APIError` Exceptions
        except APIError as e:
            response = Response(
                data=e.detail if isinstance(e.detail, dict) else {'detail': e.detail},
                status_code=e.status_code,
            )
        # Handle Unknown Exceptions
        except Exception as e:  # noqa: BLE001 - Blind Exception
            logger.error(traceback_message(exception=e))
            response = Response(
                data={'detail': 'Internal Server Error'},
                status_code=status.HTTP_500_INTERNAL_SERVER_ERROR
            )

        # Return Response
        await response.send(send, receive)

    def __del__(self):
<<<<<<< HEAD
        Event.run_shutdowns()

    @classmethod
    def _handle_exceptions(cls, e: APIError, /) -> Response:
        return Response(
            data=e.detail if isinstance(e.detail, dict) else {'detail': e.detail},
            headers=e.headers,
            status_code=e.status_code,
        )

    @classmethod
    async def _raise(cls, send, *, monitoring, status_code: int = status.HTTP_500_INTERNAL_SERVER_ERROR):
        headers = [[b'Content-Type', b'application/json']]
        body = json.dumps({'detail': status.status_text[status_code]})
        await monitoring.after(status_code)
        await send({'type': 'http.response.start', 'status': status_code, 'headers': headers})
        await send({'type': 'http.response.body', 'body': body, 'more_body': False})
=======
        Event.run_shutdowns()
>>>>>>> 02cedc6e
<|MERGE_RESOLUTION|>--- conflicted
+++ resolved
@@ -169,6 +169,7 @@
         except APIError as e:
             response = Response(
                 data=e.detail if isinstance(e.detail, dict) else {'detail': e.detail},
+                headers=e.headers,
                 status_code=e.status_code,
             )
         # Handle Unknown Exceptions
@@ -183,24 +184,4 @@
         await response.send(send, receive)
 
     def __del__(self):
-<<<<<<< HEAD
-        Event.run_shutdowns()
-
-    @classmethod
-    def _handle_exceptions(cls, e: APIError, /) -> Response:
-        return Response(
-            data=e.detail if isinstance(e.detail, dict) else {'detail': e.detail},
-            headers=e.headers,
-            status_code=e.status_code,
-        )
-
-    @classmethod
-    async def _raise(cls, send, *, monitoring, status_code: int = status.HTTP_500_INTERNAL_SERVER_ERROR):
-        headers = [[b'Content-Type', b'application/json']]
-        body = json.dumps({'detail': status.status_text[status_code]})
-        await monitoring.after(status_code)
-        await send({'type': 'http.response.start', 'status': status_code, 'headers': headers})
-        await send({'type': 'http.response.body', 'body': body, 'more_body': False})
-=======
-        Event.run_shutdowns()
->>>>>>> 02cedc6e
+        Event.run_shutdowns()