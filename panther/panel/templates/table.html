--- conflicted
+++ resolved
@@ -41,9 +41,6 @@
   </aside>
 
   <div>
-<<<<<<< HEAD
-
-=======
     <button
       id="createButton"
       class="px-4 py-2 mb-2 bg-green-600 text-white rounded hover:bg-green-700 transition-colors duration-200 flex items-center"
@@ -65,7 +62,6 @@
       </svg>
       Create New Record
     </button>
->>>>>>> 716d22dc
     <table class="w-full bg-gray-800 rounded overflow-hidden">
       <thead class="bg-gray-700" id="tableHead"></thead>
       <tbody id="tableBody">
