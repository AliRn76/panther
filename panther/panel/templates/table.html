{% extends "base.html" %} {% block content %}
<div class="flex items-start gap-4">
  <aside class="w-64 bg-gray-800 p-4 border-gray-700 shrink-0 rounded">
    <h2 class="text-lg font-semibold mb-4">Available Tables</h2>
    <div class="space-y-2">
      {% for table in tables %}
      <div
        class="table-item p-3 rounded-lg bg-gray-700 hover:bg-gray-600 cursor-pointer transition-colors"
        data-index="{{loop.index0}}"
        onclick="selectTable(this)"
      >
        <div class="text-sm font-medium">{{table.name}}</div>
        <div class="text-xs text-gray-400">{{table.module}}</div>
      </div>
      {% endfor %}
    </div>
  </aside>

  <table class="w-full bg-gray-800 rounded overflow-hidden">
    <thead class="bg-gray-700" id="tableHead"></thead>
    <tbody id="tableBody">
      {% for record in records %}
      <tr class="record-row border-t border-gray-700 hover:bg-gray-750">
        <td class="record-data hidden">{{record}}</td>
      </tr>
      {% endfor %}

    </tbody>
<<<<<<< HEAD
    <tfoot
      id="paginationControls"
      class="my-4 flex-grow flex mx-[100%] gap-4 justify-center w-full min-w-80"
    ></tfoot>
=======
    <tfoot id="paginationControls" class="mt-4 flex-grow flex mx-[100%] gap-4 justify-center w-full"></tfoot>

>>>>>>> 0167ab94
  </table>

</div>
<style>
  details[open] summary svg {
    transform: rotate(180deg);
  }

  details summary::-webkit-details-marker {
    display: none;
  }
</style>
<script>
  {% include "table.js" %}
</script>

{% endblock %}<|MERGE_RESOLUTION|>--- conflicted
+++ resolved
@@ -26,15 +26,10 @@
       {% endfor %}
 
     </tbody>
-<<<<<<< HEAD
     <tfoot
       id="paginationControls"
       class="my-4 flex-grow flex mx-[100%] gap-4 justify-center w-full min-w-80"
     ></tfoot>
-=======
-    <tfoot id="paginationControls" class="mt-4 flex-grow flex mx-[100%] gap-4 justify-center w-full"></tfoot>
-
->>>>>>> 0167ab94
   </table>
 
 </div>
