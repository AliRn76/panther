--- conflicted
+++ resolved
@@ -255,7 +255,6 @@
 function createBasicInput(fieldName, field, container, fullFieldName) {
   const inputWrapper = document.createElement("div");
   inputWrapper.className = "space-y-2";
-<<<<<<< HEAD
 
   let inputHTML = "";
   const defaultValue =
@@ -263,17 +262,6 @@
   const requiredText = field.required
     ? `<span class="text-red-500 text-sm ml-2">* Required</span>`
     : "";
-
-=======
-
-  let inputHTML = "";
-  const defaultValue =
-    field.default !== undefined ? `value="${field.default}"` : "";
-  const requiredText = field.required
-    ? `<span class="text-red-500 text-sm ml-2">* Required</span>`
-    : "";
-
->>>>>>> 0167ab94
   if (field.type.includes("boolean")) {
     inputHTML = `
         <label class="flex items-center space-x-3">
@@ -406,7 +394,6 @@
 
 createObjectInputs(schema, dynamicInputs);
 
-<<<<<<< HEAD
 // Check if the page is in update mode
 if (typeof isUpdate !== "undefined" && isUpdate) {
   // Populate the form with existing data for update mode
@@ -442,9 +429,6 @@
 
 // Modify the form submission logic to handle both create and update
 document.getElementById(isUpdate ? "updateForm" : "createForm").addEventListener("submit", async (e) => {
-=======
-document.getElementById("createForm").addEventListener("submit", async (e) => {
->>>>>>> 0167ab94
   e.preventDefault();
   const formData = new FormData(e.target);
 
@@ -505,14 +489,9 @@
   });
 
   try {
-<<<<<<< HEAD
     console.log("Data being sent:", data); // Debugging log
     const response = await fetch(isUpdate ? `/detail  /${data.id}` : "./", {
       method: isUpdate ? "PUT" : "POST",
-=======
-    const response = await fetch("./", {
-      method: "POST",
->>>>>>> 0167ab94
       headers: {
         "Content-Type": "application/json",
       },
@@ -524,7 +503,6 @@
       console.log("Success:", result);
       showToast(
         "Success",
-<<<<<<< HEAD
         `Your data has been ${isUpdate ? "updated" : "submitted"} successfully!`,
         "success"
       );
@@ -597,11 +575,6 @@
       setTimeout(() => {
         window.location.href = "/"; // Redirect to the homepage or another page
       }, 2000);
-=======
-        "Your data has been submitted successfully!",
-        "success"
-      );
->>>>>>> 0167ab94
     } else {
       const errorText = await response.text();
       console.error("Error:", response.status, response.statusText);
@@ -609,15 +582,7 @@
     }
   } catch (error) {
     console.error("Fetch error:", error);
-<<<<<<< HEAD
     showToast("Error", "An unexpected error occurred. Please try again.", "error");
-=======
-    showToast(
-      "Error",
-      "An unexpected error occurred. Please try again.",
-      "error"
-    );
->>>>>>> 0167ab94
   }
 });
 
