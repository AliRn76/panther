--- conflicted
+++ resolved
@@ -1,3 +1,4 @@
+
 class MYSQLDriver:
     ...
 
@@ -5,9 +6,7 @@
 class SQLiteDriver:
     ...
 
-<<<<<<< HEAD
 
 class PostgreSQLDriver:
     ...
-=======
->>>>>>> 99681743
+
