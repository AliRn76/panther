### Friendly, Fast Web Framework
<br/>

[![Downloads](https://static.pepy.tech/personalized-badge/panther?period=month&units=international_system&left_color=grey&right_color=brightgreen&left_text=Downloads)](https://pepy.tech/project/panther)  [![Downloads](https://pepy.tech/badge/panther/month)](https://pepy.tech/project/panther) [![Downloads](https://pepy.tech/badge/panther/week)](https://pepy.tech/project/panther)

<hr/>

## Requirements
<div class="termy">

```console
Python 3.10+
```
</div>

<hr/>

## Installation

- ### Create Virtual Environment

  * <a href="https://">Linux </a>
  * <a href="https://">Windows </a>
  * <a href="https://">Mac </a>

- ### Install Panther 
    <div class="termy">

    ```console
    $ pip install panter
    ```
    </div>
<hr/>

<<<<<<< HEAD
[//]: # (## Usage)

[//]: # ()
[//]: # (- #### Create Project)

[//]: # (    <div class="termy">)

[//]: # ()
[//]: # (    )
[//]: # (    ```console)

[//]: # ()
[//]: # (    $ panther create)

[//]: # ()
[//]: # (    ```)

[//]: # ()
[//]: # (    </div>)

[//]: # ()
[//]: # (- #### Run Project)

[//]: # ()
[//]: # (    <div class="termy">)

[//]: # ()
[//]: # (    )
[//]: # (    ```console)

[//]: # ()
[//]: # (    $ panther run )

[//]: # ()
[//]: # (    ```)

[//]: # ()
[//]: # (    </div>)
=======
## Usage
- #### Create Project
    <div class="termy">
    
    ```console
    $ panther makeproject
    ```
    </div>

- #### Create App
    <div class="termy">
    
    ```console
    $ panther makeapp
    ```
    </div>
- #### Run Project
    <div class="termy">
    
    ```console
    $ panther run 
    ```
    </div>
>>>>>>> a87f1d27

[//]: # ()
[//]: # ()
[//]: # (<hr>)

## TODO:

#### Base 
- [x] Start with Uvicorn 
- [x] Fix URL Routing 
- [x] Read Configs 
- [x] Handle Exceptions 
- [x] Add Custom Logger 
- [x] Request Class 
- [x] Response Class 
- [x] Validate Input 
- [x] Custom Output Model 
- [ ] Handle Cookie
- [ ] Handle File 
- [ ] Handle Form-Data
- [ ] Handle WS 
- [ ] Handle GraphQL
- [ ] Add py.typed 
- [ ] Add Package Requirements
- [ ] Refactor app __call__ 

#### Database:
- [x] Structure Of DB Connection
- [x] SQLite Connection
- [ ] MySQL Connection
- [ ] PostgreSQL Connection
- [ ] Set SQLite As Default

#### Simple Query
- [x] Get One 
- [x] List  
- [x] Create 
- [x] Delete 
- [x] Update
- [x] Get or Raise
- [x] Get or Create
- [ ] Test Update

#### Middleware
- [x] Add Middlewares To Structure
- [x] Create BaseMiddleware
- [x] Pass Custom Parameters To Middlewares
- [ ] Import Custom Middlewares Of User

#### Authentication 
- [ ] Choose Type of Authentication 
- [ ] JWT 
- [ ] Token Storage 
- [ ] Cookie 
- [ ] Query Param
- [ ] Store JWT After Logout In Redis

#### Cache
- [x] Add Redis To Structure

#### Throttling
- [ ] Monitor Requests 
- [ ] Ban User 
- [ ] User Redis For Block His JWT

#### Migration 
- [x] Add Alembic To Structure
- [ ] Set Custom Name For Migrations 
- [ ] Merge Migrations 

#### TUI (for Linux)
- [ ] Create Project with Options
- [ ] Monitor Requests  
- [ ] Monitor Query Performance (Time)
- [ ] Monitor Response Time
- [ ] Monitor Fastest & Slowest API
- [ ] Migration
- [ ] Monitor Migration Flow
    
#### CLI (for Windows)
- [ ] Create Project 
- [ ] Migration

#### Documentation 
- [ ] Read The Doc or MkDoc 
- [ ] Framework Performance Ranking 

#### Tests 
- [ ] Add Test To Package<|MERGE_RESOLUTION|>--- conflicted
+++ resolved
@@ -1,8 +1,4 @@
-### Friendly, Fast Web Framework
-<br/>
-
-[![Downloads](https://static.pepy.tech/personalized-badge/panther?period=month&units=international_system&left_color=grey&right_color=brightgreen&left_text=Downloads)](https://pepy.tech/project/panther)  [![Downloads](https://pepy.tech/badge/panther/month)](https://pepy.tech/project/panther) [![Downloads](https://pepy.tech/badge/panther/week)](https://pepy.tech/project/panther)
-
+# Panther
 <hr/>
 
 ## Requirements
@@ -32,13 +28,29 @@
     </div>
 <hr/>
 
-<<<<<<< HEAD
-[//]: # (## Usage)
+## Usage
+- #### Create Project
+    <div class="termy">
+    
+    ```console
+    $ panther makeproject
+    ```
+    </div>
 
-[//]: # ()
-[//]: # (- #### Create Project)
-
-[//]: # (    <div class="termy">)
+- #### Create App
+    <div class="termy">
+    
+    ```console
+    $ panther makeapp
+    ```
+    </div>
+- #### Run Project
+    <div class="termy">
+    
+    ```console
+    $ panther run 
+    ```
+    </div>
 
 [//]: # ()
 [//]: # (    )
@@ -71,31 +83,6 @@
 
 [//]: # ()
 [//]: # (    </div>)
-=======
-## Usage
-- #### Create Project
-    <div class="termy">
-    
-    ```console
-    $ panther makeproject
-    ```
-    </div>
-
-- #### Create App
-    <div class="termy">
-    
-    ```console
-    $ panther makeapp
-    ```
-    </div>
-- #### Run Project
-    <div class="termy">
-    
-    ```console
-    $ panther run 
-    ```
-    </div>
->>>>>>> a87f1d27
 
 [//]: # ()
 [//]: # ()
