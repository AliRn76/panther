import os
import shutil
import sys
from io import StringIO
from pathlib import Path
from unittest import TestCase, skipIf
from unittest.mock import patch

from rich import print as rprint

from panther import Panther
from panther.cli.create_command import CreateProject
from panther.cli.template import TEMPLATE, SINGLE_FILE_TEMPLATE

interactive_cli_1_index = 0
interactive_cli_2_index = 0


def interactive_cli_1_mock_responses(index=None):
    global interactive_cli_1_index
    if index is None:
        index = interactive_cli_1_index
    responses = ['project1', 'project1_dir', 'n', '0', 'y', 'y', 'y', 'y', 'y']
    response = responses[index]
    interactive_cli_1_index += 1
    return response


def interactive_cli_2_mock_responses(index=None):
    global interactive_cli_2_index
    if index is None:
        index = interactive_cli_2_index
    responses = ['project2', 'project2_dir', 'y', '0', 'y', 'y', 'y', 'y', 'y']
    response = responses[index]
    interactive_cli_2_index += 1
    return response


class TestCLI(TestCase):

    @classmethod
    def setUpClass(cls) -> None:
        sys.path.append('tests/sample_project')

    @classmethod
    def tearDownClass(cls) -> None:
        sys.path.pop()

    @skipIf(sys.platform.startswith('win'), 'Not supported in windows')
    def test_print_info(self):
        with patch('sys.stdout', new=StringIO()) as fake_out1:
            app = Panther(__name__)

        base_dir = '{0:<39}'.format(str(Path(__name__).absolute().parent))
        expected_value = fr"""╭──────────────────────────────────────────────────────────╮
│    ____                 __    __                         │
│   /\  _`\              /\ \__/\ \                        │
│   \ \ \L\ \ __      ___\ \ ,_\ \ \___      __   _ __     │
│    \ \ ,__/'__`\  /' _ `\ \ \/\ \  _ `\  /'__`\/\`'__\   │
│     \ \ \/\ \L\.\_/\ \/\ \ \ \_\ \ \ \ \/\  __/\ \ \/    │
│      \ \_\ \__/.\_\ \_\ \_\ \__\\ \_\ \_\ \____\\ \_\    │
│       \/_/\/__/\/_/\/_/\/_/\/__/ \/_/\/_/\/____/ \/_/    │
│                                                          │
│   Monitoring: True                                       │
│   Log Queries: True                                      │
│   Background Tasks: False                                │
│   Websocket: False                                       │
│   Base directory: {base_dir}│
│ * Run "panther monitor" in another session for Monitoring│
│ * You may want to install `uvloop` for better performance│
│   `pip install uvloop`                                   │
╰──────────────────────────────────────────────────────────╯"""
        with patch('sys.stdout', new=StringIO()) as fake_out2:
            rprint(expected_value)
        assert fake_out1.getvalue() == fake_out2.getvalue()

    @patch('builtins.input', interactive_cli_1_mock_responses)
    def test_create_normal_template_with_interactive_cli(self):
        CreateProject().create([])

<<<<<<< HEAD
    def test_create_not_enough_arguments(self):
        with self.assertLogs(level='ERROR') as captured:
            create([])
        assert len(captured.records) == 1
        assert captured.records[0].getMessage() == 'Not Enough Arguments.'

        with self.assertLogs(level='INFO') as captured:
            create([])
        assert len(captured.records) == 2
        assert captured.records[0].getMessage() == 'Not Enough Arguments.'
        assert captured.records[1].getMessage() == 'Use "panther -h" for more help'
=======
        project_path = interactive_cli_1_mock_responses(1)
        for file_name, data in SINGLE_FILE_TEMPLATE.items():
            sub_directory = f'{project_path}/{file_name}'
            assert Path(sub_directory).exists()

            if isinstance(data, dict):
                for sub_file_name in data:
                    file_path = f'{sub_directory}/{sub_file_name}'
                    assert Path(file_path).exists()
        shutil.rmtree(project_path)

    @patch('builtins.input', interactive_cli_2_mock_responses)
    def test_create_single_file_template_with_interactive_cli(self):
        CreateProject().create([])

        project_path = interactive_cli_2_mock_responses(1)
        for file_name, data in SINGLE_FILE_TEMPLATE.items():
            sub_directory = f'{project_path}/{file_name}'
            assert Path(sub_directory).exists()

            if isinstance(data, dict):
                for sub_file_name in data:
                    file_path = f'{sub_directory}/{sub_file_name}'
                    assert Path(file_path).exists()
        shutil.rmtree(project_path)
>>>>>>> b85ceff4

    def test_create_on_existence_directory(self):
        project_path = 'test-project-directory'
        os.mkdir(project_path)
        with self.assertLogs(level='ERROR') as captured:
<<<<<<< HEAD
            create(['test_project', project_path])
        assert len(captured.records) == 1
        assert captured.records[0].getMessage() == f'"{project_path}" Directory Already Exists.'
=======
            CreateProject().create(['test_project', project_path])
>>>>>>> b85ceff4

        with self.assertLogs(level='INFO') as captured:
            create(['test_project', project_path])
        assert len(captured.records) == 2
        assert captured.records[0].getMessage() == f'"{project_path}" Directory Already Exists.'
        assert captured.records[1].getMessage() == 'Use "panther -h" for more help'

        os.removedirs(project_path)

    def test_create_project(self):
        project_path = 'test-project-directory'
        CreateProject().create(['test_project', project_path])

        for file_name, data in TEMPLATE.items():
            sub_directory = f'{project_path}/{file_name}'
            assert Path(sub_directory).exists()

            if isinstance(data, dict):
                for sub_file_name in data:
                    file_path = f'{sub_directory}/{sub_file_name}'
                    assert Path(file_path).exists()

        shutil.rmtree(project_path)<|MERGE_RESOLUTION|>--- conflicted
+++ resolved
@@ -78,19 +78,6 @@
     def test_create_normal_template_with_interactive_cli(self):
         CreateProject().create([])
 
-<<<<<<< HEAD
-    def test_create_not_enough_arguments(self):
-        with self.assertLogs(level='ERROR') as captured:
-            create([])
-        assert len(captured.records) == 1
-        assert captured.records[0].getMessage() == 'Not Enough Arguments.'
-
-        with self.assertLogs(level='INFO') as captured:
-            create([])
-        assert len(captured.records) == 2
-        assert captured.records[0].getMessage() == 'Not Enough Arguments.'
-        assert captured.records[1].getMessage() == 'Use "panther -h" for more help'
-=======
         project_path = interactive_cli_1_mock_responses(1)
         for file_name, data in SINGLE_FILE_TEMPLATE.items():
             sub_directory = f'{project_path}/{file_name}'
@@ -116,27 +103,28 @@
                     file_path = f'{sub_directory}/{sub_file_name}'
                     assert Path(file_path).exists()
         shutil.rmtree(project_path)
->>>>>>> b85ceff4
 
     def test_create_on_existence_directory(self):
         project_path = 'test-project-directory'
         os.mkdir(project_path)
-        with self.assertLogs(level='ERROR') as captured:
-<<<<<<< HEAD
-            create(['test_project', project_path])
-        assert len(captured.records) == 1
-        assert captured.records[0].getMessage() == f'"{project_path}" Directory Already Exists.'
-=======
+
+        with self.assertLogs(level='ERROR') as captured_error:
             CreateProject().create(['test_project', project_path])
->>>>>>> b85ceff4
 
-        with self.assertLogs(level='INFO') as captured:
-            create(['test_project', project_path])
-        assert len(captured.records) == 2
-        assert captured.records[0].getMessage() == f'"{project_path}" Directory Already Exists.'
-        assert captured.records[1].getMessage() == 'Use "panther -h" for more help'
+        with self.assertLogs(level='INFO') as captured_info:
+            CreateProject().create(['test_project', project_path])
 
-        os.removedirs(project_path)
+        try:
+            assert len(captured_error.records) == 1
+            assert captured_info.records[0].getMessage() == f'"{project_path}" Directory Already Exists.'
+
+            assert len(captured_info.records) == 2
+            assert captured_info.records[0].getMessage() == f'"{project_path}" Directory Already Exists.'
+            assert captured_info.records[1].getMessage() == 'Use "panther -h" for more help'
+        except AssertionError as e:
+            raise e
+        finally:
+            os.removedirs(project_path)
 
     def test_create_project(self):
         project_path = 'test-project-directory'
