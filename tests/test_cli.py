--- conflicted
+++ resolved
@@ -54,16 +54,12 @@
     def test_create_not_enough_arguments(self):
         with self.assertLogs(level='ERROR') as captured:
             create([])
-        assert len(captured.records), 1
+        assert len(captured.records) == 1
         assert captured.records[0].getMessage() == 'Not Enough Arguments.'
 
         with self.assertLogs(level='INFO') as captured:
             create([])
-<<<<<<< HEAD
         assert len(captured.records) == 2
-=======
-        assert len(captured.records), 2
->>>>>>> 542f1a69
         assert captured.records[0].getMessage() == 'Not Enough Arguments.'
         assert captured.records[1].getMessage() == 'Use "panther -h" for more help'
 
@@ -72,16 +68,12 @@
         os.mkdir(project_path)
         with self.assertLogs(level='ERROR') as captured:
             create(['test_project', project_path])
-        assert len(captured.records), 1
+        assert len(captured.records) == 1
         assert captured.records[0].getMessage() == f'"{project_path}" Directory Already Exists.'
 
         with self.assertLogs(level='INFO') as captured:
             create(['test_project', project_path])
-<<<<<<< HEAD
         assert len(captured.records) == 2
-=======
-        assert len(captured.records), 2
->>>>>>> 542f1a69
         assert captured.records[0].getMessage() == f'"{project_path}" Directory Already Exists.'
         assert captured.records[1].getMessage() == 'Use "panther -h" for more help'
 
